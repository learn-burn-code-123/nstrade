--- conflicted
+++ resolved
@@ -1,8 +1,6 @@
 {
     "strategies": [
         {
-<<<<<<< HEAD
-=======
             "author_name": "Genesis",
             "strategy_name": "Volatility ATR Strategy",
             "description": "Dynamic volatility-based strategy using ATR for entries, stops, and position sizing.",
@@ -63,7 +61,6 @@
             }
         },
         {
->>>>>>> d9e67174
             "author_name": "Mahak",
             "strategy_name": "Advanced Buy And Hold Strategy",
             "description": "This strategy aims to provide a robust, adaptive approach that can perform well across different market conditions while managing risk effectively.",
@@ -84,8 +81,6 @@
             }
         },
         {
-<<<<<<< HEAD
-=======
             "author_name": "Genesis",
             "strategy_name": "SMA Crossover 1",
             "description": "Goes long when the 25-period SMA crosses above the 150-period SMA, and exits when it crosses below.",
@@ -106,7 +101,6 @@
             }
         },
         {
->>>>>>> d9e67174
             "author_name": "Lucien",
             "strategy_name": "SMA Crossover 1",
             "description": "Goes long when the 32-period SMA crosses above the 140-period SMA, and exits when it crosses below.",
@@ -147,7 +141,66 @@
             }
         },
         {
-<<<<<<< HEAD
+            "author_name": "Will",
+            "strategy_name": "SMA Crossover 1",
+            "description": "Goes long when the 18-period SMA crosses above the 80-period SMA, and exits when it crosses below.",
+            "last_updated": "2025-05-17T10:42:36.923447Z",
+            "development_metrics": {
+                "sharpe": 1.269810403583702,
+                "total_return": 13939.800856186339,
+                "max_drawdown": 0.9369326634424754,
+                "n_trades": 922,
+                "win_rate": 0.4490238611713666
+            },
+            "holdout_metrics": {
+                "sharpe": -0.010999558421471817,
+                "total_return": -0.027846486707612583,
+                "max_drawdown": 0.25898048706982313,
+                "n_trades": 27,
+                "win_rate": 0.2962962962962963
+            }
+        },
+        {
+            "author_name": "Yuan",
+            "strategy_name": "Volume SMA Confirmation Strategy",
+            "description": "Goes long when the price breaks above the resistance with high volume, and exits when it breaks below the support with high volume.",
+            "last_updated": "2025-05-17T10:50:33.555705Z",
+            "development_metrics": {
+                "sharpe": 1.1497768598234075,
+                "total_return": 4483.2488594820325,
+                "max_drawdown": 0.8781365323919945,
+                "n_trades": 735,
+                "win_rate": 0.48707482993197276
+            },
+            "holdout_metrics": {
+                "sharpe": 0.7297079146266436,
+                "total_return": 0.07258730731958374,
+                "max_drawdown": 0.19649304246128135,
+                "n_trades": 26,
+                "win_rate": 0.46153846153846156
+            }
+        },
+        {
+            "author_name": "Lucien",
+            "strategy_name": "EMA Crossover + Adaptive ATR Filter",
+            "description": "Buy when fast EMA > slow EMA and ATR% > rolling quantile threshold; sell on reversal or low adaptive volatility.",
+            "last_updated": "2025-05-17T12:47:24.735129Z",
+            "development_metrics": {
+                "sharpe": 1.217803722952385,
+                "total_return": 36432.64411560105,
+                "max_drawdown": 0.8861273181842388,
+                "n_trades": 2787,
+                "win_rate": 0.5331898098313599
+            },
+            "holdout_metrics": {
+                "sharpe": 1.2721023608824928,
+                "total_return": 0.11707790357354719,
+                "max_drawdown": 0.16707933054084675,
+                "n_trades": 76,
+                "win_rate": 0.5263157894736842
+            }
+        },
+        {
             "author_name": "Aditya",
             "strategy_name": "SMA Crossover 1",
             "description": "Goes long when the 30-period SMA crosses above the 120-period SMA, and exits when it crosses below.",
@@ -165,65 +218,6 @@
                 "max_drawdown": 0.2720590455045794,
                 "n_trades": 20,
                 "win_rate": 0.25
-=======
-            "author_name": "Will",
-            "strategy_name": "SMA Crossover 1",
-            "description": "Goes long when the 18-period SMA crosses above the 80-period SMA, and exits when it crosses below.",
-            "last_updated": "2025-05-17T10:42:36.923447Z",
-            "development_metrics": {
-                "sharpe": 1.269810403583702,
-                "total_return": 13939.800856186339,
-                "max_drawdown": 0.9369326634424754,
-                "n_trades": 922,
-                "win_rate": 0.4490238611713666
-            },
-            "holdout_metrics": {
-                "sharpe": -0.010999558421471817,
-                "total_return": -0.027846486707612583,
-                "max_drawdown": 0.25898048706982313,
-                "n_trades": 27,
-                "win_rate": 0.2962962962962963
->>>>>>> d9e67174
-            }
-        },
-        {
-            "author_name": "Yuan",
-            "strategy_name": "Volume SMA Confirmation Strategy",
-            "description": "Goes long when the price breaks above the resistance with high volume, and exits when it breaks below the support with high volume.",
-            "last_updated": "2025-05-17T10:50:33.555705Z",
-            "development_metrics": {
-                "sharpe": 1.1497768598234075,
-                "total_return": 4483.2488594820325,
-                "max_drawdown": 0.8781365323919945,
-                "n_trades": 735,
-                "win_rate": 0.48707482993197276
-            },
-            "holdout_metrics": {
-                "sharpe": 0.7297079146266436,
-                "total_return": 0.07258730731958374,
-                "max_drawdown": 0.19649304246128135,
-                "n_trades": 26,
-                "win_rate": 0.46153846153846156
-            }
-        },
-        {
-            "author_name": "Lucien",
-            "strategy_name": "EMA Crossover + Adaptive ATR Filter",
-            "description": "Buy when fast EMA > slow EMA and ATR% > rolling quantile threshold; sell on reversal or low adaptive volatility.",
-            "last_updated": "2025-05-17T12:47:24.735129Z",
-            "development_metrics": {
-                "sharpe": 1.217803722952385,
-                "total_return": 36432.64411560105,
-                "max_drawdown": 0.8861273181842388,
-                "n_trades": 2787,
-                "win_rate": 0.5331898098313599
-            },
-            "holdout_metrics": {
-                "sharpe": 1.2721023608824928,
-                "total_return": 0.11707790357354719,
-                "max_drawdown": 0.16707933054084675,
-                "n_trades": 76,
-                "win_rate": 0.5263157894736842
             }
         }
     ]
