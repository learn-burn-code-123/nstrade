{
    "strategies": [
        {
<<<<<<< HEAD
            "author_name": "Jim",
            "strategy_name": "Enhanced Price Momentum",
            "description": "Enhanced momentum strategy with trend confirmation, volatility-based position sizing, and risk management.",
            "last_updated": "2025-05-17T12:50:15.376811Z",
            "development_metrics": {
                "sharpe": 1.5028615712789264,
                "total_return": 83691.01305699791,
                "max_drawdown": 0.8047181682279175,
                "n_trades": 175,
                "win_rate": 0.4685714285714286
            },
            "holdout_metrics": {
                "sharpe": 2.3589800460822663,
                "total_return": 0.25319737220833005,
                "max_drawdown": 0.09536946074759874,
                "n_trades": 8,
                "win_rate": 0.75
=======
            "author_name": "Genesis",
            "strategy_name": "Volatility ATR Strategy",
            "description": "Dynamic volatility-based strategy using ATR for entries, stops, and position sizing.",
            "last_updated": "2025-05-17T11:49:16.163157Z",
            "development_metrics": {
                "sharpe": 1.888462660734801,
                "total_return": 253424314224.25446,
                "max_drawdown": 0.8210335293187818,
                "n_trades": 6988,
                "win_rate": 0.47510017172295366
            },
            "holdout_metrics": {
                "sharpe": 1.6737452346894277,
                "total_return": 0.22663205289801103,
                "max_drawdown": 0.16424604668618845,
                "n_trades": 209,
                "win_rate": 0.430622009569378
            }
        },
        {
            "author_name": "AryanBhargav",
            "strategy_name": "Donchian Channel Strategy",
            "description": "Trades breakouts based on a 20-period Donchian Channel.",
            "last_updated": "2025-05-17T10:48:50.558267Z",
            "development_metrics": {
                "sharpe": 1.6853335109249008,
                "total_return": 298002959.9805029,
                "max_drawdown": 0.9739392202670737,
                "n_trades": 1096,
                "win_rate": 0.3841240875912409
            },
            "holdout_metrics": {
                "sharpe": 3.4561142192298537,
                "total_return": 0.5106176445329746,
                "max_drawdown": 0.06595856609634526,
                "n_trades": 34,
                "win_rate": 0.4117647058823529
            }
        },
        {
            "author_name": "Adi, Mikey, Alex",
            "strategy_name": "Z-Score Moon Mean Revert",
            "description": "This PR implements the 'Crying Wolf' trading algorithm, a Z-score mean reversion strategy modulated by natural cyclic phenomena. Entry/exit thresholds adjust based on the moon's cycle, becoming more conservative during full moons when market 'madness' peaks. Our backtesting shows the strategy outperforms during super moons but falters during eclipses. Traditional quants may experience uncontrollable eye-rolling, but as Warren Buffett said, When the moon hits your eye like a big pizza pie, that's a trading opportunity. Our strategy beats buy-and-hold by 1000%, while maintaining a definitively higher sharpe ratio. May the moon shine over us all",
            "last_updated": "2025-05-17T12:48:24.059589Z",
            "development_metrics": {
                "sharpe": 1.6440636071120915,
                "total_return": 138493571.09371865,
                "max_drawdown": 0.7819300872251194,
                "n_trades": 8066,
                "win_rate": 0.5090503347384081
            },
            "holdout_metrics": {
                "sharpe": 0.9504328150744347,
                "total_return": 0.12252505311449768,
                "max_drawdown": 0.1671603743892358,
                "n_trades": 229,
                "win_rate": 0.4847161572052402
>>>>>>> e9aff704
            }
        },
        {
            "author_name": "Mahak",
            "strategy_name": "Advanced Buy And Hold Strategy",
            "description": "This strategy aims to provide a robust, adaptive approach that can perform well across different market conditions while managing risk effectively.",
            "last_updated": "2025-05-17T10:08:45.172317Z",
            "development_metrics": {
                "sharpe": 1.4933060731407406,
                "total_return": 31828.251724137932,
                "max_drawdown": 0.9112345532958346,
                "n_trades": 1,
                "win_rate": 1.0
            },
            "holdout_metrics": {
                "sharpe": 0.5471567498458149,
                "total_return": 0.057312580028671345,
                "max_drawdown": 0.3092850660964837,
                "n_trades": 1,
                "win_rate": 1.0
            }
        },
        {
            "author_name": "Genesis",
            "strategy_name": "SMA Crossover 1",
            "description": "Goes long when the 25-period SMA crosses above the 150-period SMA, and exits when it crosses below.",
            "last_updated": "2025-05-17T11:47:23.920022Z",
            "development_metrics": {
                "sharpe": 1.3409691346166333,
                "total_return": 52127.991594508945,
                "max_drawdown": 0.8721222014401758,
                "n_trades": 505,
                "win_rate": 0.4
            },
            "holdout_metrics": {
                "sharpe": -1.0977038161304256,
                "total_return": -0.15928258447473653,
                "max_drawdown": 0.37211232013725287,
                "n_trades": 18,
                "win_rate": 0.2222222222222222
            }
        },
        {
            "author_name": "Lucien",
            "strategy_name": "SMA Crossover 1",
            "description": "Goes long when the 32-period SMA crosses above the 140-period SMA, and exits when it crosses below.",
            "last_updated": "2025-05-17T09:58:22.770193Z",
            "development_metrics": {
                "sharpe": 1.3255701716105417,
                "total_return": 37176.1940346568,
                "max_drawdown": 0.8976062164340162,
                "n_trades": 505,
                "win_rate": 0.39603960396039606
            },
            "holdout_metrics": {
                "sharpe": -0.692657754272795,
                "total_return": -0.11414418233992363,
                "max_drawdown": 0.2941198645359705,
                "n_trades": 19,
                "win_rate": 0.21052631578947367
            }
        },
        {
            "author_name": "Ben",
            "strategy_name": "SMA Crossover 1 - f30s120",
            "description": "Goes long when the 30-period SMA crosses above the 120-period SMA, and exits when it crosses below.",
            "last_updated": "2025-05-17T09:58:25.545939Z",
            "development_metrics": {
                "sharpe": 1.2890757652003817,
                "total_return": 16908.019911407955,
                "max_drawdown": 0.8924143378220439,
                "n_trades": 584,
                "win_rate": 0.4126712328767123
            },
            "holdout_metrics": {
                "sharpe": 0.1546100984967055,
                "total_return": -0.005179828456650437,
                "max_drawdown": 0.2720590455045794,
                "n_trades": 20,
                "win_rate": 0.25
            }
        },
        {
            "author_name": "Will",
            "strategy_name": "SMA Crossover 1",
            "description": "Goes long when the 18-period SMA crosses above the 80-period SMA, and exits when it crosses below.",
            "last_updated": "2025-05-17T10:42:36.923447Z",
            "development_metrics": {
                "sharpe": 1.269810403583702,
                "total_return": 13939.800856186339,
                "max_drawdown": 0.9369326634424754,
                "n_trades": 922,
                "win_rate": 0.4490238611713666
            },
            "holdout_metrics": {
                "sharpe": -0.010999558421471817,
                "total_return": -0.027846486707612583,
                "max_drawdown": 0.25898048706982313,
                "n_trades": 27,
                "win_rate": 0.2962962962962963
            }
        },
        {
<<<<<<< HEAD
            "author_name": "Jim",
            "strategy_name": "Price Momentum",
            "description": "Buys when price increases from previous close, sells when it decreases, and holds otherwise.",
            "last_updated": "2025-05-17T12:39:59.267829Z",
            "development_metrics": {
                "sharpe": 0.276275037377082,
                "total_return": 0.1333457776009599,
                "max_drawdown": 1.0,
                "n_trades": 31140,
                "win_rate": 0.48477842003853566
            },
            "holdout_metrics": {
                "sharpe": 0.20767671433807,
                "total_return": 0.007159277061369984,
                "max_drawdown": 0.1572180057756682,
                "n_trades": 853,
                "win_rate": 0.47596717467760846
            }
        },
        {
            "author_name": "Example Author",
            "strategy_name": "Example Strategy",
            "description": "An example strategy",
=======
            "author_name": "Yuan",
            "strategy_name": "Volume SMA Confirmation Strategy",
            "description": "Goes long when the price breaks above the resistance with high volume, and exits when it breaks below the support with high volume.",
            "last_updated": "2025-05-17T10:50:33.555705Z",
>>>>>>> e9aff704
            "development_metrics": {
                "sharpe": 1.1497768598234075,
                "total_return": 4483.2488594820325,
                "max_drawdown": 0.8781365323919945,
                "n_trades": 735,
                "win_rate": 0.48707482993197276
            },
            "holdout_metrics": {
                "sharpe": 0.7297079146266436,
                "total_return": 0.07258730731958374,
                "max_drawdown": 0.19649304246128135,
                "n_trades": 26,
                "win_rate": 0.46153846153846156
            }
        },
        {
            "author_name": "Lucien",
            "strategy_name": "EMA Crossover + Adaptive ATR Filter",
            "description": "Buy when fast EMA > slow EMA and ATR% > rolling quantile threshold; sell on reversal or low adaptive volatility.",
            "last_updated": "2025-05-17T12:47:24.735129Z",
            "development_metrics": {
                "sharpe": 1.217803722952385,
                "total_return": 36432.64411560105,
                "max_drawdown": 0.8861273181842388,
                "n_trades": 2787,
                "win_rate": 0.5331898098313599
            },
            "holdout_metrics": {
                "sharpe": 1.2721023608824928,
                "total_return": 0.11707790357354719,
                "max_drawdown": 0.16707933054084675,
                "n_trades": 76,
                "win_rate": 0.5263157894736842
            }
        },
        {
            "author_name": "Aditya",
            "strategy_name": "SMA Crossover 1",
            "description": "Goes long when the 30-period SMA crosses above the 120-period SMA, and exits when it crosses below.",
            "last_updated": "2025-05-17T12:42:57.466976Z",
            "development_metrics": {
                "sharpe": 1.2890757652003817,
                "total_return": 16908.019911407955,
                "max_drawdown": 0.8924143378220439,
                "n_trades": 584,
                "win_rate": 0.4126712328767123
            },
            "holdout_metrics": {
                "sharpe": 0.1546100984967055,
                "total_return": -0.005179828456650437,
                "max_drawdown": 0.2720590455045794,
                "n_trades": 20,
                "win_rate": 0.25
            }
        },
        {
            "author_name": "Will",
            "strategy_name": "ML Enhanced Trading Strategy",
            "description": "A hybrid strategy using machine learning to select optimal parameters for technical indicators including SMA crossovers and RSI.",
            "last_updated": "2025-05-17T12:54:19.621437Z",
            "development_metrics": {
                "sharpe": 1.2090774290484267,
                "total_return": 5993.580707097279,
                "max_drawdown": 0.960077682257782,
                "n_trades": 3079,
                "win_rate": 0.5849301721338097
            },
            "holdout_metrics": {
                "sharpe": -0.3483303282506719,
                "total_return": -0.06206203649176956,
                "max_drawdown": 0.17887322097630512,
                "n_trades": 89,
                "win_rate": 0.4943820224719101
            }
        }
    ]
}<|MERGE_RESOLUTION|>--- conflicted
+++ resolved
@@ -1,7 +1,246 @@
 {
     "strategies": [
         {
-<<<<<<< HEAD
+            "author_name": "Genesis",
+            "strategy_name": "Volatility ATR Strategy",
+            "description": "Dynamic volatility-based strategy using ATR for entries, stops, and position sizing.",
+            "last_updated": "2025-05-17T11:49:16.163157Z",
+            "development_metrics": {
+                "sharpe": 1.888462660734801,
+                "total_return": 253424314224.25446,
+                "max_drawdown": 0.8210335293187818,
+                "n_trades": 6988,
+                "win_rate": 0.47510017172295366
+            },
+            "holdout_metrics": {
+                "sharpe": 1.6737452346894277,
+                "total_return": 0.22663205289801103,
+                "max_drawdown": 0.16424604668618845,
+                "n_trades": 209,
+                "win_rate": 0.430622009569378
+            }
+        },
+        {
+            "author_name": "AryanBhargav",
+            "strategy_name": "Donchian Channel Strategy",
+            "description": "Trades breakouts based on a 20-period Donchian Channel.",
+            "last_updated": "2025-05-17T10:48:50.558267Z",
+            "development_metrics": {
+                "sharpe": 1.6853335109249008,
+                "total_return": 298002959.9805029,
+                "max_drawdown": 0.9739392202670737,
+                "n_trades": 1096,
+                "win_rate": 0.3841240875912409
+            },
+            "holdout_metrics": {
+                "sharpe": 3.4561142192298537,
+                "total_return": 0.5106176445329746,
+                "max_drawdown": 0.06595856609634526,
+                "n_trades": 34,
+                "win_rate": 0.4117647058823529
+            }
+        },
+        {
+            "author_name": "Adi, Mikey, Alex",
+            "strategy_name": "Z-Score Moon Mean Revert",
+            "description": "This PR implements the 'Crying Wolf' trading algorithm, a Z-score mean reversion strategy modulated by natural cyclic phenomena. Entry/exit thresholds adjust based on the moon's cycle, becoming more conservative during full moons when market 'madness' peaks. Our backtesting shows the strategy outperforms during super moons but falters during eclipses. Traditional quants may experience uncontrollable eye-rolling, but as Warren Buffett said, When the moon hits your eye like a big pizza pie, that's a trading opportunity. Our strategy beats buy-and-hold by 1000%, while maintaining a definitively higher sharpe ratio. May the moon shine over us all",
+            "last_updated": "2025-05-17T12:48:24.059589Z",
+            "development_metrics": {
+                "sharpe": 1.6440636071120915,
+                "total_return": 138493571.09371865,
+                "max_drawdown": 0.7819300872251194,
+                "n_trades": 8066,
+                "win_rate": 0.5090503347384081
+            },
+            "holdout_metrics": {
+                "sharpe": 0.9504328150744347,
+                "total_return": 0.12252505311449768,
+                "max_drawdown": 0.1671603743892358,
+                "n_trades": 229,
+                "win_rate": 0.4847161572052402
+            }
+        },
+        {
+            "author_name": "Mahak",
+            "strategy_name": "Advanced Buy And Hold Strategy",
+            "description": "This strategy aims to provide a robust, adaptive approach that can perform well across different market conditions while managing risk effectively.",
+            "last_updated": "2025-05-17T10:08:45.172317Z",
+            "development_metrics": {
+                "sharpe": 1.4933060731407406,
+                "total_return": 31828.251724137932,
+                "max_drawdown": 0.9112345532958346,
+                "n_trades": 1,
+                "win_rate": 1.0
+            },
+            "holdout_metrics": {
+                "sharpe": 0.5471567498458149,
+                "total_return": 0.057312580028671345,
+                "max_drawdown": 0.3092850660964837,
+                "n_trades": 1,
+                "win_rate": 1.0
+            }
+        },
+        {
+            "author_name": "Genesis",
+            "strategy_name": "SMA Crossover 1",
+            "description": "Goes long when the 25-period SMA crosses above the 150-period SMA, and exits when it crosses below.",
+            "last_updated": "2025-05-17T11:47:23.920022Z",
+            "development_metrics": {
+                "sharpe": 1.3409691346166333,
+                "total_return": 52127.991594508945,
+                "max_drawdown": 0.8721222014401758,
+                "n_trades": 505,
+                "win_rate": 0.4
+            },
+            "holdout_metrics": {
+                "sharpe": -1.0977038161304256,
+                "total_return": -0.15928258447473653,
+                "max_drawdown": 0.37211232013725287,
+                "n_trades": 18,
+                "win_rate": 0.2222222222222222
+            }
+        },
+        {
+            "author_name": "Lucien",
+            "strategy_name": "SMA Crossover 1",
+            "description": "Goes long when the 32-period SMA crosses above the 140-period SMA, and exits when it crosses below.",
+            "last_updated": "2025-05-17T09:58:22.770193Z",
+            "development_metrics": {
+                "sharpe": 1.3255701716105417,
+                "total_return": 37176.1940346568,
+                "max_drawdown": 0.8976062164340162,
+                "n_trades": 505,
+                "win_rate": 0.39603960396039606
+            },
+            "holdout_metrics": {
+                "sharpe": -0.692657754272795,
+                "total_return": -0.11414418233992363,
+                "max_drawdown": 0.2941198645359705,
+                "n_trades": 19,
+                "win_rate": 0.21052631578947367
+            }
+        },
+        {
+            "author_name": "Ben",
+            "strategy_name": "SMA Crossover 1 - f30s120",
+            "description": "Goes long when the 30-period SMA crosses above the 120-period SMA, and exits when it crosses below.",
+            "last_updated": "2025-05-17T09:58:25.545939Z",
+            "development_metrics": {
+                "sharpe": 1.2890757652003817,
+                "total_return": 16908.019911407955,
+                "max_drawdown": 0.8924143378220439,
+                "n_trades": 584,
+                "win_rate": 0.4126712328767123
+            },
+            "holdout_metrics": {
+                "sharpe": 0.1546100984967055,
+                "total_return": -0.005179828456650437,
+                "max_drawdown": 0.2720590455045794,
+                "n_trades": 20,
+                "win_rate": 0.25
+            }
+        },
+        {
+            "author_name": "Will",
+            "strategy_name": "SMA Crossover 1",
+            "description": "Goes long when the 18-period SMA crosses above the 80-period SMA, and exits when it crosses below.",
+            "last_updated": "2025-05-17T10:42:36.923447Z",
+            "development_metrics": {
+                "sharpe": 1.269810403583702,
+                "total_return": 13939.800856186339,
+                "max_drawdown": 0.9369326634424754,
+                "n_trades": 922,
+                "win_rate": 0.4490238611713666
+            },
+            "holdout_metrics": {
+                "sharpe": -0.010999558421471817,
+                "total_return": -0.027846486707612583,
+                "max_drawdown": 0.25898048706982313,
+                "n_trades": 27,
+                "win_rate": 0.2962962962962963
+            }
+        },
+        {
+            "author_name": "Yuan",
+            "strategy_name": "Volume SMA Confirmation Strategy",
+            "description": "Goes long when the price breaks above the resistance with high volume, and exits when it breaks below the support with high volume.",
+            "last_updated": "2025-05-17T10:50:33.555705Z",
+            "development_metrics": {
+                "sharpe": 1.1497768598234075,
+                "total_return": 4483.2488594820325,
+                "max_drawdown": 0.8781365323919945,
+                "n_trades": 735,
+                "win_rate": 0.48707482993197276
+            },
+            "holdout_metrics": {
+                "sharpe": 0.7297079146266436,
+                "total_return": 0.07258730731958374,
+                "max_drawdown": 0.19649304246128135,
+                "n_trades": 26,
+                "win_rate": 0.46153846153846156
+            }
+        },
+        {
+            "author_name": "Lucien",
+            "strategy_name": "EMA Crossover + Adaptive ATR Filter",
+            "description": "Buy when fast EMA > slow EMA and ATR% > rolling quantile threshold; sell on reversal or low adaptive volatility.",
+            "last_updated": "2025-05-17T12:47:24.735129Z",
+            "development_metrics": {
+                "sharpe": 1.217803722952385,
+                "total_return": 36432.64411560105,
+                "max_drawdown": 0.8861273181842388,
+                "n_trades": 2787,
+                "win_rate": 0.5331898098313599
+            },
+            "holdout_metrics": {
+                "sharpe": 1.2721023608824928,
+                "total_return": 0.11707790357354719,
+                "max_drawdown": 0.16707933054084675,
+                "n_trades": 76,
+                "win_rate": 0.5263157894736842
+            }
+        },
+        {
+            "author_name": "Aditya",
+            "strategy_name": "SMA Crossover 1",
+            "description": "Goes long when the 30-period SMA crosses above the 120-period SMA, and exits when it crosses below.",
+            "last_updated": "2025-05-17T12:42:57.466976Z",
+            "development_metrics": {
+                "sharpe": 1.2890757652003817,
+                "total_return": 16908.019911407955,
+                "max_drawdown": 0.8924143378220439,
+                "n_trades": 584,
+                "win_rate": 0.4126712328767123
+            },
+            "holdout_metrics": {
+                "sharpe": 0.1546100984967055,
+                "total_return": -0.005179828456650437,
+                "max_drawdown": 0.2720590455045794,
+                "n_trades": 20,
+                "win_rate": 0.25
+            }
+        },
+        {
+            "author_name": "Will",
+            "strategy_name": "ML Enhanced Trading Strategy",
+            "description": "A hybrid strategy using machine learning to select optimal parameters for technical indicators including SMA crossovers and RSI.",
+            "last_updated": "2025-05-17T12:54:19.621437Z",
+            "development_metrics": {
+                "sharpe": 1.2090774290484267,
+                "total_return": 5993.580707097279,
+                "max_drawdown": 0.960077682257782,
+                "n_trades": 3079,
+                "win_rate": 0.5849301721338097
+            },
+            "holdout_metrics": {
+                "sharpe": -0.3483303282506719,
+                "total_return": -0.06206203649176956,
+                "max_drawdown": 0.17887322097630512,
+                "n_trades": 89,
+                "win_rate": 0.4943820224719101
+            }
+        },
+        {
             "author_name": "Jim",
             "strategy_name": "Enhanced Price Momentum",
             "description": "Enhanced momentum strategy with trend confirmation, volatility-based position sizing, and risk management.",
@@ -19,169 +258,9 @@
                 "max_drawdown": 0.09536946074759874,
                 "n_trades": 8,
                 "win_rate": 0.75
-=======
-            "author_name": "Genesis",
-            "strategy_name": "Volatility ATR Strategy",
-            "description": "Dynamic volatility-based strategy using ATR for entries, stops, and position sizing.",
-            "last_updated": "2025-05-17T11:49:16.163157Z",
-            "development_metrics": {
-                "sharpe": 1.888462660734801,
-                "total_return": 253424314224.25446,
-                "max_drawdown": 0.8210335293187818,
-                "n_trades": 6988,
-                "win_rate": 0.47510017172295366
-            },
-            "holdout_metrics": {
-                "sharpe": 1.6737452346894277,
-                "total_return": 0.22663205289801103,
-                "max_drawdown": 0.16424604668618845,
-                "n_trades": 209,
-                "win_rate": 0.430622009569378
-            }
-        },
-        {
-            "author_name": "AryanBhargav",
-            "strategy_name": "Donchian Channel Strategy",
-            "description": "Trades breakouts based on a 20-period Donchian Channel.",
-            "last_updated": "2025-05-17T10:48:50.558267Z",
-            "development_metrics": {
-                "sharpe": 1.6853335109249008,
-                "total_return": 298002959.9805029,
-                "max_drawdown": 0.9739392202670737,
-                "n_trades": 1096,
-                "win_rate": 0.3841240875912409
-            },
-            "holdout_metrics": {
-                "sharpe": 3.4561142192298537,
-                "total_return": 0.5106176445329746,
-                "max_drawdown": 0.06595856609634526,
-                "n_trades": 34,
-                "win_rate": 0.4117647058823529
-            }
-        },
-        {
-            "author_name": "Adi, Mikey, Alex",
-            "strategy_name": "Z-Score Moon Mean Revert",
-            "description": "This PR implements the 'Crying Wolf' trading algorithm, a Z-score mean reversion strategy modulated by natural cyclic phenomena. Entry/exit thresholds adjust based on the moon's cycle, becoming more conservative during full moons when market 'madness' peaks. Our backtesting shows the strategy outperforms during super moons but falters during eclipses. Traditional quants may experience uncontrollable eye-rolling, but as Warren Buffett said, When the moon hits your eye like a big pizza pie, that's a trading opportunity. Our strategy beats buy-and-hold by 1000%, while maintaining a definitively higher sharpe ratio. May the moon shine over us all",
-            "last_updated": "2025-05-17T12:48:24.059589Z",
-            "development_metrics": {
-                "sharpe": 1.6440636071120915,
-                "total_return": 138493571.09371865,
-                "max_drawdown": 0.7819300872251194,
-                "n_trades": 8066,
-                "win_rate": 0.5090503347384081
-            },
-            "holdout_metrics": {
-                "sharpe": 0.9504328150744347,
-                "total_return": 0.12252505311449768,
-                "max_drawdown": 0.1671603743892358,
-                "n_trades": 229,
-                "win_rate": 0.4847161572052402
->>>>>>> e9aff704
-            }
-        },
-        {
-            "author_name": "Mahak",
-            "strategy_name": "Advanced Buy And Hold Strategy",
-            "description": "This strategy aims to provide a robust, adaptive approach that can perform well across different market conditions while managing risk effectively.",
-            "last_updated": "2025-05-17T10:08:45.172317Z",
-            "development_metrics": {
-                "sharpe": 1.4933060731407406,
-                "total_return": 31828.251724137932,
-                "max_drawdown": 0.9112345532958346,
-                "n_trades": 1,
-                "win_rate": 1.0
-            },
-            "holdout_metrics": {
-                "sharpe": 0.5471567498458149,
-                "total_return": 0.057312580028671345,
-                "max_drawdown": 0.3092850660964837,
-                "n_trades": 1,
-                "win_rate": 1.0
-            }
-        },
-        {
-            "author_name": "Genesis",
-            "strategy_name": "SMA Crossover 1",
-            "description": "Goes long when the 25-period SMA crosses above the 150-period SMA, and exits when it crosses below.",
-            "last_updated": "2025-05-17T11:47:23.920022Z",
-            "development_metrics": {
-                "sharpe": 1.3409691346166333,
-                "total_return": 52127.991594508945,
-                "max_drawdown": 0.8721222014401758,
-                "n_trades": 505,
-                "win_rate": 0.4
-            },
-            "holdout_metrics": {
-                "sharpe": -1.0977038161304256,
-                "total_return": -0.15928258447473653,
-                "max_drawdown": 0.37211232013725287,
-                "n_trades": 18,
-                "win_rate": 0.2222222222222222
-            }
-        },
-        {
-            "author_name": "Lucien",
-            "strategy_name": "SMA Crossover 1",
-            "description": "Goes long when the 32-period SMA crosses above the 140-period SMA, and exits when it crosses below.",
-            "last_updated": "2025-05-17T09:58:22.770193Z",
-            "development_metrics": {
-                "sharpe": 1.3255701716105417,
-                "total_return": 37176.1940346568,
-                "max_drawdown": 0.8976062164340162,
-                "n_trades": 505,
-                "win_rate": 0.39603960396039606
-            },
-            "holdout_metrics": {
-                "sharpe": -0.692657754272795,
-                "total_return": -0.11414418233992363,
-                "max_drawdown": 0.2941198645359705,
-                "n_trades": 19,
-                "win_rate": 0.21052631578947367
-            }
-        },
-        {
-            "author_name": "Ben",
-            "strategy_name": "SMA Crossover 1 - f30s120",
-            "description": "Goes long when the 30-period SMA crosses above the 120-period SMA, and exits when it crosses below.",
-            "last_updated": "2025-05-17T09:58:25.545939Z",
-            "development_metrics": {
-                "sharpe": 1.2890757652003817,
-                "total_return": 16908.019911407955,
-                "max_drawdown": 0.8924143378220439,
-                "n_trades": 584,
-                "win_rate": 0.4126712328767123
-            },
-            "holdout_metrics": {
-                "sharpe": 0.1546100984967055,
-                "total_return": -0.005179828456650437,
-                "max_drawdown": 0.2720590455045794,
-                "n_trades": 20,
-                "win_rate": 0.25
-            }
-        },
-        {
-            "author_name": "Will",
-            "strategy_name": "SMA Crossover 1",
-            "description": "Goes long when the 18-period SMA crosses above the 80-period SMA, and exits when it crosses below.",
-            "last_updated": "2025-05-17T10:42:36.923447Z",
-            "development_metrics": {
-                "sharpe": 1.269810403583702,
-                "total_return": 13939.800856186339,
-                "max_drawdown": 0.9369326634424754,
-                "n_trades": 922,
-                "win_rate": 0.4490238611713666
-            },
-            "holdout_metrics": {
-                "sharpe": -0.010999558421471817,
-                "total_return": -0.027846486707612583,
-                "max_drawdown": 0.25898048706982313,
-                "n_trades": 27,
-                "win_rate": 0.2962962962962963
-            }
-        },
-        {
-<<<<<<< HEAD
+            }
+        },
+        {
             "author_name": "Jim",
             "strategy_name": "Price Momentum",
             "description": "Buys when price increases from previous close, sells when it decreases, and holds otherwise.",
@@ -200,91 +279,6 @@
                 "n_trades": 853,
                 "win_rate": 0.47596717467760846
             }
-        },
-        {
-            "author_name": "Example Author",
-            "strategy_name": "Example Strategy",
-            "description": "An example strategy",
-=======
-            "author_name": "Yuan",
-            "strategy_name": "Volume SMA Confirmation Strategy",
-            "description": "Goes long when the price breaks above the resistance with high volume, and exits when it breaks below the support with high volume.",
-            "last_updated": "2025-05-17T10:50:33.555705Z",
->>>>>>> e9aff704
-            "development_metrics": {
-                "sharpe": 1.1497768598234075,
-                "total_return": 4483.2488594820325,
-                "max_drawdown": 0.8781365323919945,
-                "n_trades": 735,
-                "win_rate": 0.48707482993197276
-            },
-            "holdout_metrics": {
-                "sharpe": 0.7297079146266436,
-                "total_return": 0.07258730731958374,
-                "max_drawdown": 0.19649304246128135,
-                "n_trades": 26,
-                "win_rate": 0.46153846153846156
-            }
-        },
-        {
-            "author_name": "Lucien",
-            "strategy_name": "EMA Crossover + Adaptive ATR Filter",
-            "description": "Buy when fast EMA > slow EMA and ATR% > rolling quantile threshold; sell on reversal or low adaptive volatility.",
-            "last_updated": "2025-05-17T12:47:24.735129Z",
-            "development_metrics": {
-                "sharpe": 1.217803722952385,
-                "total_return": 36432.64411560105,
-                "max_drawdown": 0.8861273181842388,
-                "n_trades": 2787,
-                "win_rate": 0.5331898098313599
-            },
-            "holdout_metrics": {
-                "sharpe": 1.2721023608824928,
-                "total_return": 0.11707790357354719,
-                "max_drawdown": 0.16707933054084675,
-                "n_trades": 76,
-                "win_rate": 0.5263157894736842
-            }
-        },
-        {
-            "author_name": "Aditya",
-            "strategy_name": "SMA Crossover 1",
-            "description": "Goes long when the 30-period SMA crosses above the 120-period SMA, and exits when it crosses below.",
-            "last_updated": "2025-05-17T12:42:57.466976Z",
-            "development_metrics": {
-                "sharpe": 1.2890757652003817,
-                "total_return": 16908.019911407955,
-                "max_drawdown": 0.8924143378220439,
-                "n_trades": 584,
-                "win_rate": 0.4126712328767123
-            },
-            "holdout_metrics": {
-                "sharpe": 0.1546100984967055,
-                "total_return": -0.005179828456650437,
-                "max_drawdown": 0.2720590455045794,
-                "n_trades": 20,
-                "win_rate": 0.25
-            }
-        },
-        {
-            "author_name": "Will",
-            "strategy_name": "ML Enhanced Trading Strategy",
-            "description": "A hybrid strategy using machine learning to select optimal parameters for technical indicators including SMA crossovers and RSI.",
-            "last_updated": "2025-05-17T12:54:19.621437Z",
-            "development_metrics": {
-                "sharpe": 1.2090774290484267,
-                "total_return": 5993.580707097279,
-                "max_drawdown": 0.960077682257782,
-                "n_trades": 3079,
-                "win_rate": 0.5849301721338097
-            },
-            "holdout_metrics": {
-                "sharpe": -0.3483303282506719,
-                "total_return": -0.06206203649176956,
-                "max_drawdown": 0.17887322097630512,
-                "n_trades": 89,
-                "win_rate": 0.4943820224719101
-            }
         }
     ]
 }